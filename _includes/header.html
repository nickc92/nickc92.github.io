<a href="https://github.com/hemangsk/DevJournal"><img style="position: absolute; top: 0; right: 0; border: 0; z-index: 9999;" src="https://camo.githubusercontent.com/365986a132ccd6a44c23a9169022c0b5c890c387/68747470733a2f2f73332e616d617a6f6e6177732e636f6d2f6769746875622f726962626f6e732f666f726b6d655f72696768745f7265645f6161303030302e706e67" alt="Fork me on GitHub" data-canonical-src="https://s3.amazonaws.com/github/ribbons/forkme_right_red_aa0000.png"></a>

<section>
<nav class="navbar navbar-default navbar-fixed-top">
 
  <div class="container">
    <!-- Brand and toggle get grouped for better mobile display -->
    <div class="navbar-header">
      <button type="button" class="navbar-toggle collapsed" data-toggle="collapse" data-target="#bs-example-navbar-collapse-1" aria-expanded="false">
        <span class="sr-only">Toggle navigation</span>
        <span class="icon-bar"></span>
        <span class="icon-bar"></span>
        <span class="icon-bar"></span>
      </button>
      <a class="navbar-brand" href="{{site.baseurl}}/">{{site.title}}</a>
    </div>


    <div class="collapse navbar-collapse" id="bs-example-navbar-collapse-1">
      <ul class="nav navbar-nav">
        {% for page in site.pages %}
        {% if page.title %}
        <li><a href="{{page.permalink | prepend: site.baseurl }}">{{page.title}}</a></li>
<<<<<<< HEAD
        {% endif %}
=======
        {% endif  %}
>>>>>>> bf5d7b02
        {% endfor %}


      </ul>

    <!--  <ul class="nav navbar-nav navbar-right">
        <li><a href="#">Know More!</a></li>

      </ul>-->
    </div><!-- /.navbar-collapse -->
  </div><!-- /.container-fluid -->
</nav>
</section><|MERGE_RESOLUTION|>--- conflicted
+++ resolved
@@ -2,7 +2,7 @@
 
 <section>
 <nav class="navbar navbar-default navbar-fixed-top">
- 
+
   <div class="container">
     <!-- Brand and toggle get grouped for better mobile display -->
     <div class="navbar-header">
@@ -21,11 +21,9 @@
         {% for page in site.pages %}
         {% if page.title %}
         <li><a href="{{page.permalink | prepend: site.baseurl }}">{{page.title}}</a></li>
-<<<<<<< HEAD
-        {% endif %}
-=======
-        {% endif  %}
->>>>>>> bf5d7b02
+
+
+
         {% endfor %}
 
 
